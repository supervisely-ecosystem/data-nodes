import os
import queue
from dotenv import load_dotenv

import supervisely as sly
<<<<<<< HEAD
from supervisely.app.widgets import (
    Dialog,
    Text,
    Editor,
    Container,
    Button,
    Flexbox,
    Checkbox,
)
=======
from supervisely.app.widgets import Dialog, Text, Editor, Container, Button, Flexbox
>>>>>>> 0f3c889a


load_dotenv("local.env")
load_dotenv(os.path.expanduser("~/supervisely.env"))


TEAM_ID = sly.env.team_id()
WORKSPACE_ID = sly.env.workspace_id()
USER_ID = sly.env.user_id()
DATA_DIR = "sly_task_data/data"
RESULTS_DIR = "sly_task_data/results"
PREVIEW_DIR = "sly_task_data/preview"
STATIC_DIR = "static"
TEAM_FILES_PATH = "data-nodes"
PROJECT_ID = sly.env.project_id(raise_not_found=False)
DATASET_ID = sly.env.dataset_id(raise_not_found=False)
# FILE = sly.env.team_files_file(raise_not_found=False)
SUPPORTED_MODALITIES = ["images", "videos"]

SUPPORTED_MODALITIES_MAP = {
    "images": sly.ProjectType.IMAGES,
    "videos": sly.ProjectType.VIDEOS,
}


api = sly.Api()


ava_ag = api.agent.get_list_available(team_id=TEAM_ID)

MODALITY_TYPE = os.getenv("modal.state.modalityType", "images")
if PROJECT_ID is not None:
    project_type = api.project.get_info_by_id(PROJECT_ID).type
    if project_type not in SUPPORTED_MODALITIES:
        raise ValueError(
            f"Project type '{project_type}' is not supported. "
            f"Supported modalities: {', '.join(SUPPORTED_MODALITIES)}"
        )
    MODALITY_TYPE = project_type

PRESETS_PATH = os.path.join("/" + TEAM_FILES_PATH + "/presets", MODALITY_TYPE)


cache = {
    "workspace_info": {},
    "project_id": {},
    "project_info": {},
    "project_meta": {},
    "dataset_id": {},
    "dataset_info": {},
    "all_datasets": {},
    "last_search": "",
}

layers_count = 0
layers = {}


update_queue = queue.Queue()

running_pipeline = False
pipeline_thread = None


def updater(update: str):
    global update_queue
    update_queue.put(update)


context_menu_position = None
current_dtl_json = None

error_description = Text()
error_extra_literal = Text("Extra:")
error_extra = Editor(
    "",
    height_px=300,
    language_mode="json",
    readonly=True,
    show_line_numbers=False,
    restore_default_button=False,
    highlight_active_line=False,
)
_error_icon_html = (
    "<i"
    "  v-if=\"data.slyAppDialogStatus === 'error'\""
    '  class="notification-box-icon el-icon-circle-cross information mr15"'
    '  style="font-size: 35px; color: #ff4949"'
    "></i>"
)
error_icon = Text(_error_icon_html)
error_close_btn = Button("OK", style="float: right;")
error_dialog = Dialog(
    title="Error",
    content=Container(
        widgets=[
            Flexbox(widgets=[error_icon, error_description]),
            # error_extra_literal,
            # Container(
            #     widgets=[error_extra],
            #     style="max-height: 400px; overflow-y: auto;",
            # ),
            error_close_btn,
        ],
    ),
    size="tiny",
)

# Auto-connect to node
# uncomment to work:
# src/ui/ui.py line 28
# src/ui/tabs/configure.py line 158-176
# connect_node_checkbox = Checkbox("Auto-connect to node", checked=False)


@error_close_btn.click
def on_error_close():
    error_dialog.hide()


running_sessions_ids = []
<|MERGE_RESOLUTION|>--- conflicted
+++ resolved
@@ -1,139 +1,127 @@
-import os
-import queue
-from dotenv import load_dotenv
-
-import supervisely as sly
-<<<<<<< HEAD
-from supervisely.app.widgets import (
-    Dialog,
-    Text,
-    Editor,
-    Container,
-    Button,
-    Flexbox,
-    Checkbox,
-)
-=======
-from supervisely.app.widgets import Dialog, Text, Editor, Container, Button, Flexbox
->>>>>>> 0f3c889a
-
-
-load_dotenv("local.env")
-load_dotenv(os.path.expanduser("~/supervisely.env"))
-
-
-TEAM_ID = sly.env.team_id()
-WORKSPACE_ID = sly.env.workspace_id()
-USER_ID = sly.env.user_id()
-DATA_DIR = "sly_task_data/data"
-RESULTS_DIR = "sly_task_data/results"
-PREVIEW_DIR = "sly_task_data/preview"
-STATIC_DIR = "static"
-TEAM_FILES_PATH = "data-nodes"
-PROJECT_ID = sly.env.project_id(raise_not_found=False)
-DATASET_ID = sly.env.dataset_id(raise_not_found=False)
-# FILE = sly.env.team_files_file(raise_not_found=False)
-SUPPORTED_MODALITIES = ["images", "videos"]
-
-SUPPORTED_MODALITIES_MAP = {
-    "images": sly.ProjectType.IMAGES,
-    "videos": sly.ProjectType.VIDEOS,
-}
-
-
-api = sly.Api()
-
-
-ava_ag = api.agent.get_list_available(team_id=TEAM_ID)
-
-MODALITY_TYPE = os.getenv("modal.state.modalityType", "images")
-if PROJECT_ID is not None:
-    project_type = api.project.get_info_by_id(PROJECT_ID).type
-    if project_type not in SUPPORTED_MODALITIES:
-        raise ValueError(
-            f"Project type '{project_type}' is not supported. "
-            f"Supported modalities: {', '.join(SUPPORTED_MODALITIES)}"
-        )
-    MODALITY_TYPE = project_type
-
-PRESETS_PATH = os.path.join("/" + TEAM_FILES_PATH + "/presets", MODALITY_TYPE)
-
-
-cache = {
-    "workspace_info": {},
-    "project_id": {},
-    "project_info": {},
-    "project_meta": {},
-    "dataset_id": {},
-    "dataset_info": {},
-    "all_datasets": {},
-    "last_search": "",
-}
-
-layers_count = 0
-layers = {}
-
-
-update_queue = queue.Queue()
-
-running_pipeline = False
-pipeline_thread = None
-
-
-def updater(update: str):
-    global update_queue
-    update_queue.put(update)
-
-
-context_menu_position = None
-current_dtl_json = None
-
-error_description = Text()
-error_extra_literal = Text("Extra:")
-error_extra = Editor(
-    "",
-    height_px=300,
-    language_mode="json",
-    readonly=True,
-    show_line_numbers=False,
-    restore_default_button=False,
-    highlight_active_line=False,
-)
-_error_icon_html = (
-    "<i"
-    "  v-if=\"data.slyAppDialogStatus === 'error'\""
-    '  class="notification-box-icon el-icon-circle-cross information mr15"'
-    '  style="font-size: 35px; color: #ff4949"'
-    "></i>"
-)
-error_icon = Text(_error_icon_html)
-error_close_btn = Button("OK", style="float: right;")
-error_dialog = Dialog(
-    title="Error",
-    content=Container(
-        widgets=[
-            Flexbox(widgets=[error_icon, error_description]),
-            # error_extra_literal,
-            # Container(
-            #     widgets=[error_extra],
-            #     style="max-height: 400px; overflow-y: auto;",
-            # ),
-            error_close_btn,
-        ],
-    ),
-    size="tiny",
-)
-
-# Auto-connect to node
-# uncomment to work:
-# src/ui/ui.py line 28
-# src/ui/tabs/configure.py line 158-176
-# connect_node_checkbox = Checkbox("Auto-connect to node", checked=False)
-
-
-@error_close_btn.click
-def on_error_close():
-    error_dialog.hide()
-
-
-running_sessions_ids = []
+import os
+import queue
+from dotenv import load_dotenv
+
+import supervisely as sly
+from supervisely.app.widgets import Dialog, Text, Editor, Container, Button, Flexbox
+
+
+load_dotenv("local.env")
+load_dotenv(os.path.expanduser("~/supervisely.env"))
+
+
+TEAM_ID = sly.env.team_id()
+WORKSPACE_ID = sly.env.workspace_id()
+USER_ID = sly.env.user_id()
+DATA_DIR = "sly_task_data/data"
+RESULTS_DIR = "sly_task_data/results"
+PREVIEW_DIR = "sly_task_data/preview"
+STATIC_DIR = "static"
+TEAM_FILES_PATH = "data-nodes"
+PROJECT_ID = sly.env.project_id(raise_not_found=False)
+DATASET_ID = sly.env.dataset_id(raise_not_found=False)
+# FILE = sly.env.team_files_file(raise_not_found=False)
+SUPPORTED_MODALITIES = ["images", "videos"]
+
+SUPPORTED_MODALITIES_MAP = {
+    "images": sly.ProjectType.IMAGES,
+    "videos": sly.ProjectType.VIDEOS,
+}
+
+
+api = sly.Api()
+
+
+ava_ag = api.agent.get_list_available(team_id=TEAM_ID)
+
+MODALITY_TYPE = os.getenv("modal.state.modalityType", "images")
+if PROJECT_ID is not None:
+    project_type = api.project.get_info_by_id(PROJECT_ID).type
+    if project_type not in SUPPORTED_MODALITIES:
+        raise ValueError(
+            f"Project type '{project_type}' is not supported. "
+            f"Supported modalities: {', '.join(SUPPORTED_MODALITIES)}"
+        )
+    MODALITY_TYPE = project_type
+
+PRESETS_PATH = os.path.join("/" + TEAM_FILES_PATH + "/presets", MODALITY_TYPE)
+
+
+cache = {
+    "workspace_info": {},
+    "project_id": {},
+    "project_info": {},
+    "project_meta": {},
+    "dataset_id": {},
+    "dataset_info": {},
+    "all_datasets": {},
+    "last_search": "",
+}
+
+layers_count = 0
+layers = {}
+
+
+update_queue = queue.Queue()
+
+running_pipeline = False
+pipeline_thread = None
+
+
+def updater(update: str):
+    global update_queue
+    update_queue.put(update)
+
+
+context_menu_position = None
+current_dtl_json = None
+
+error_description = Text()
+error_extra_literal = Text("Extra:")
+error_extra = Editor(
+    "",
+    height_px=300,
+    language_mode="json",
+    readonly=True,
+    show_line_numbers=False,
+    restore_default_button=False,
+    highlight_active_line=False,
+)
+_error_icon_html = (
+    "<i"
+    "  v-if=\"data.slyAppDialogStatus === 'error'\""
+    '  class="notification-box-icon el-icon-circle-cross information mr15"'
+    '  style="font-size: 35px; color: #ff4949"'
+    "></i>"
+)
+error_icon = Text(_error_icon_html)
+error_close_btn = Button("OK", style="float: right;")
+error_dialog = Dialog(
+    title="Error",
+    content=Container(
+        widgets=[
+            Flexbox(widgets=[error_icon, error_description]),
+            # error_extra_literal,
+            # Container(
+            #     widgets=[error_extra],
+            #     style="max-height: 400px; overflow-y: auto;",
+            # ),
+            error_close_btn,
+        ],
+    ),
+    size="tiny",
+)
+
+# Auto-connect to node
+# uncomment to work:
+# src/ui/ui.py line 28
+# src/ui/tabs/configure.py line 158-176
+# connect_node_checkbox = Checkbox("Auto-connect to node", checked=False)
+
+
+@error_close_btn.click
+def on_error_close():
+    error_dialog.hide()
+
+
+running_sessions_ids = []