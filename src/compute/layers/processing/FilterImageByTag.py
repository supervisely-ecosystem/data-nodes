# coding: utf-8

from typing import List, Tuple, Union

from supervisely import Annotation

from src.compute.Layer import Layer
from src.compute.dtl_utils.item_descriptor import ImageDescriptor
from supervisely import Tag, TagCollection


class FilterImageByTagLayer(Layer):
    action = "filter_image_by_tag"

    layer_settings = {
        "required": ["settings"],
        "properties": {
            "settings": {
                "type": "object",
                "required": ["tags", "condition"],
                "properties": {
                    "tags": {
                        "type": "array",
                        "items": {
                            "type": "object",
                            "required": ["name", "value"],
                            "properties": {
                                "name": {"type": "string"},
                                "value": {},
                            },
                        },
                    },
                    "condition": {"type": "string", "enum": ["with", "without"]},
                },
            }
        },
    }

    def __init__(self, config, net):
        Layer.__init__(self, config, net=net)

    def process(self, data_el: Tuple[ImageDescriptor, Annotation]):
        img_desc, ann = data_el
<<<<<<< HEAD
=======

>>>>>>> 61a7ca75
        condition = self.settings["condition"]

        def has_tag(img_tags: Union[List[Tag], TagCollection], filter_tag: dict):
            for img_tag in img_tags:
                if img_tag.name == filter_tag["name"] and img_tag.value == filter_tag["value"]:
                    return True
            return False

        if condition == "with":
            satisfies_cond = all(has_tag(ann.img_tags, f_tag) for f_tag in self.settings["tags"])
        elif condition == "without":
            satisfies_cond = all(
                not has_tag(ann.img_tags, f_tag) for f_tag in self.settings["tags"]
            )
<<<<<<< HEAD
=======
        else:
            raise NotImplementedError()

>>>>>>> 61a7ca75
        if satisfies_cond:
            yield data_el + tuple([0])  # branch 0
        else:
            yield data_el + tuple([1])  # branch 1<|MERGE_RESOLUTION|>--- conflicted
+++ resolved
@@ -41,10 +41,6 @@
 
     def process(self, data_el: Tuple[ImageDescriptor, Annotation]):
         img_desc, ann = data_el
-<<<<<<< HEAD
-=======
-
->>>>>>> 61a7ca75
         condition = self.settings["condition"]
 
         def has_tag(img_tags: Union[List[Tag], TagCollection], filter_tag: dict):
@@ -59,12 +55,8 @@
             satisfies_cond = all(
                 not has_tag(ann.img_tags, f_tag) for f_tag in self.settings["tags"]
             )
-<<<<<<< HEAD
-=======
         else:
             raise NotImplementedError()
-
->>>>>>> 61a7ca75
         if satisfies_cond:
             yield data_el + tuple([0])  # branch 0
         else:
