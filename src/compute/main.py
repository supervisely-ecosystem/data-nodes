# coding: utf-8

import os

import supervisely as sly
from supervisely import sly_logger
from supervisely.app.widgets.sly_tqdm.sly_tqdm import Progress
from src.ui.widgets import CircleProgress
from supervisely.sly_logger import logger, EventType

from src.compute.dtl_utils.dtl_helper import DtlHelper, DtlPaths
from src.compute.tasks import task_helpers
from src.compute.utils import logging_utils
from src.compute.Net import Net
from src.exceptions import GraphError, CustomException
from src.utils import LegacyProjectItem
import src.globals as g


def make_legacy_project_item(project: sly.Project, dataset, item_name):
    item_name_base, item_ext = os.path.splitext(item_name)
    return LegacyProjectItem(
        project_name=project.name,
        ds_name=dataset.name,
        item_name=item_name_base,
        item_info=None,
        ia_data={"item_ext": item_ext},
        item_path=dataset.get_img_path(item_name),
        ann_path=dataset.get_ann_path(item_name),
    )


def check_in_graph():
    helper = DtlHelper()
    net = Net(helper.graph, helper.in_project_metas, helper.paths.results_dir, helper.modality)
    net.validate()
    net.calc_metas()

    need_download = net.may_require_items()
    return {"download_items": need_download}


def calculate_datasets_conflict_map(helper):
    tmp_datasets_map = {}

    # Save all [datasets : projects] relations
    for _, pr_dir in helper.in_project_dirs.items():
        project = sly.Project(directory=pr_dir, mode=sly.OpenMode.READ)
        for dataset in project:
            projects_list = tmp_datasets_map.setdefault(dataset.name, [])
            projects_list.append(project.name)

    datasets_conflict_map = {}
    for dataset_name in tmp_datasets_map:
        projects_names_list = tmp_datasets_map[dataset_name]
        for project_name in projects_names_list:
            datasets_conflict_map[project_name] = datasets_conflict_map.get(project_name, {})
            datasets_conflict_map[project_name][dataset_name] = len(projects_names_list) > 1

    return datasets_conflict_map


def main(progress: Progress, circle_progress: CircleProgress, modality: str):
    task_helpers.task_verification(check_in_graph)

    if not g.running_pipeline:
        return

    logger.info("DTL started")
    helper = DtlHelper()

    try:
        net = Net(helper.graph, helper.paths.results_dir, modality)
        net.validate(circle_progress)
        net.calc_metas()

        if not g.running_pipeline:
            return

        net.preprocess()

        if not g.running_pipeline:
            return

        datasets_conflict_map = calculate_datasets_conflict_map(helper)

        if not g.running_pipeline:
            return

    except CustomException as e:
<<<<<<< HEAD
=======
        circle_progress.hide()
>>>>>>> 0f3c889a
        # logger.error("Error occurred on DTL-graph initialization step!")
        # e.log()
        raise e
    except Exception as e:
<<<<<<< HEAD
=======
        circle_progress.hide()
>>>>>>> 0f3c889a
        # logger.error("Error occurred on DTL-graph initialization step!", exc_info=str(e))
        raise e

    total = net.get_total_elements()
    if total == 0:
        raise GraphError(
            "There are no elements to process. Make sure that you selected input project"
        )
    elements_generator = net.get_elements_generator()

    if not g.running_pipeline:
        return

    results_counter = 0
    with progress(message=f"Processing items...", total=total) as pbar:
        for data_el in elements_generator:
            try:
                export_output_generator = net.start(data_el)

                if not g.running_pipeline:
                    return

                for res_export in export_output_generator:

                    if not g.running_pipeline:
                        return

                    logger.trace(
                        "item processed",
                        extra={"item_name": res_export[0][0].get_item_name()},
                    )
                    results_counter += 1
            except Exception as e:
                extra = {
                    "project_name": data_el[0].get_pr_name(),
                    "ds_name": data_el[0].get_ds_name(),
                    "item_name": data_el[0].get_item_name(),
                    "exc_str": str(e),
                }
                logger.warn(
                    "Item was skipped because some error occurred",
                    exc_info=True,
                    extra=extra,
                )
            finally:
                pbar.update()

    if not g.running_pipeline:
        return

    net.postprocess()

    if not g.running_pipeline:
        return

    logger.info(
        "DTL finished",
        extra={"event_type": EventType.DTL_APPLIED, "new_proj_size": results_counter},
    )
    return net


if __name__ == "__main__":
    if os.getenv("DEBUG_LOG_TO_FILE", None):
        sly_logger.add_default_logging_into_file(logger, DtlPaths().debug_dir)
    logging_utils.main_wrapper("DTL", main)<|MERGE_RESOLUTION|>--- conflicted
+++ resolved
@@ -88,18 +88,12 @@
             return
 
     except CustomException as e:
-<<<<<<< HEAD
-=======
         circle_progress.hide()
->>>>>>> 0f3c889a
         # logger.error("Error occurred on DTL-graph initialization step!")
         # e.log()
         raise e
     except Exception as e:
-<<<<<<< HEAD
-=======
         circle_progress.hide()
->>>>>>> 0f3c889a
         # logger.error("Error occurred on DTL-graph initialization step!", exc_info=str(e))
         raise e
 
