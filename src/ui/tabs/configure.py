import time
from supervisely.app.widgets import (
    Select,
    Container,
    Button,
    Flexbox,
    Dialog,
    NodesFlow,
    Field,
    Text,
    Empty,
    Sidebar,
    Input,
    Draggable,
)
from supervisely.app import show_dialog
from supervisely import ProjectMeta

from src.ui.dtl.Layer import Layer
from src.ui.dtl import actions, actions_list
from src.ui.dtl import SOURCE_ACTIONS
import src.utils as utils
import src.ui.utils as ui_utils
from src.exceptions import CustomException
from src.exceptions import handle_exception
import src.globals as g
from src.compute.Net import Net


# context menu "select" option dialog
select_action_name = Select(
    groups=[
        Select.Group(
            group_name,
            items=[
                Select.Item(action_name, actions[action_name].title)
                for action_name in group_actions
            ],
        )
        for group_name, group_actions in actions_list.items()
    ],
    filterable=True,
    size="large",
)
add_layer_from_dialog_btn = Button("Add Layer")
add_layer_dialog = Dialog(
    title="Add Layer",
    content=Flexbox(widgets=[select_action_name, add_layer_from_dialog_btn]),
    size="tiny",
)

# context / drag and drop menu items
context_menu_items = [
    {"label": "Select...", "key": "__select__"},
    *[
        {
            "label": group_name,
            "items": [
                {"key": action_name, "label": actions[action_name].title}
                for action_name in group_actions
            ],
            "divided": group_name == SOURCE_ACTIONS,
        }
        for group_name, group_actions in actions_list.items()
    ],
    {"label": "Clear", "key": "__clear__", "divided": True},
]

nodes_flow = NodesFlow(
    height="calc(100vh - 73px)",
    context_menu=context_menu_items,
    color_theme="white",
    show_save=False,
)


# sidebar
add_specific_layer_buttons = {
    action_name: Button(
        "Add", icon="zmdi zmdi-plus", style="align-self: start;", button_size="small"
    )
    for _, group_actions in actions_list.items()
    for action_name in group_actions
}


def add_specific_layer_func_factory(action_name: str):
    def add_specific_layer_func():
        add_layer(action_name)

    return add_specific_layer_func


for action_name, button in add_specific_layer_buttons.items():
    button.click(add_specific_layer_func_factory(action_name))

filter_actions_input = Input(placeholder="Filter...")
filter_actions_field = Field(content=filter_actions_input, title="Filter actions")

left_sidebar_actions_widgets = {
    action_name: Draggable(
        Flexbox(
            widgets=[
                Field(
                    title=action.title,
                    description=action.description,
                    title_url=action.docs_url,
                    content=Empty(),
                ),
                add_specific_layer_buttons[action_name],
            ]
        ),
        key=action_name,
    )
    for action_name, action in actions.items()
}

left_sidebar_groups_widgets = {
    group_name: Container(
        widgets=[
            Text(f"<h3>{group_name}</h3>"),
            Container(
                widgets=[
                    left_sidebar_actions_widgets[action_name] for action_name in group_actions
                ],
                gap=0,
            ),
        ]
    )
    for group_name, group_actions in actions_list.items()
}


left_sidebar_widgets = [
    filter_actions_field,
    *[left_sidebar_groups_widgets[group_name] for group_name in actions_list.keys()],
]
sidebar = Sidebar(
    left_content=Container(widgets=left_sidebar_widgets, style="padding-top: 10px;"),
    right_content=nodes_flow,
    width_percent=20,
    standalone=True,
<<<<<<< HEAD
    height="calc(100vh - 195px)",
=======
    height="calc(100vh - 53px)",
>>>>>>> e8c807ba
)

layout = Container(widgets=[add_layer_dialog, sidebar], gap=0)


@handle_exception
def add_layer(action_name: str, position: dict = None):
    try:
        layer = ui_utils.create_new_layer(action_name)
        node = ui_utils.create_node(layer, position)
        nodes_flow.add_node(node)
    except CustomException as e:
        ui_utils.show_error("Error adding layer", e)
        raise
    except Exception as e:
        show_dialog(
            title="Error adding layer", description=f"Unexpected Error: {str(e)}", status="error"
        )
        raise


@nodes_flow.context_menu_clicked
def context_menu_clicked_cb(item):
    position = item["position"]
    g.context_menu_position = position
    action_name = item["item"]["key"]
    if action_name == "__select__":
        add_layer_dialog.show()
        return
    if action_name == "__clear__":
        nodes_flow.clear()
        return
    add_layer(action_name, position)
    g.context_menu_position = None


@nodes_flow.item_dropped
def item_dropped_cb(item):
    print(item)
    position = item["position"]
    g.context_menu_position = position
    action_name = item["item"]["key"]
    add_layer(action_name, position)
    g.context_menu_position = None


@add_layer_from_dialog_btn.click
def add_layer_from_dialog_btn_cb():
    position = g.context_menu_position
    action_name = select_action_name.get_value()
    add_layer(action_name, position)
    add_layer_dialog.hide()
    g.context_menu_position = None


@filter_actions_input.value_changed
def filter(value):
    g.cache["last_search"] = value
    time.sleep(0.4)
    if g.cache["last_search"] != value:
        return

    if value == "":
        for group_name, group_actions in actions_list.items():
            for action_name in group_actions:
                left_sidebar_actions_widgets[action_name].show()
            left_sidebar_groups_widgets[group_name].show()
    else:
        value = value.lower()
        for group_name, group_actions in actions_list.items():
            found = False
            for action_name in group_actions:
                if (
                    action_name.lower().find(value) == -1
                    and actions[action_name].title.lower().find(value) == -1
                ):
                    left_sidebar_actions_widgets[action_name].hide()
                else:
                    left_sidebar_actions_widgets[action_name].show()
                    found = True
            if found:
                left_sidebar_groups_widgets[group_name].show()
            else:
                left_sidebar_groups_widgets[group_name].hide()


@handle_exception
def update_nodes():
    try:
        for layer in g.layers.values():
            layer.set_preview_loading(True)

        edges = nodes_flow.get_edges_json()
        nodes_state = nodes_flow.get_nodes_state_json()

        # Init layers data
        layers_ids = ui_utils.init_layers(nodes_state)
        data_layers_ids = layers_ids["data_layers_ids"]
        all_layers_ids = layers_ids["all_layers_ids"]

        # Call meta changed callbacks for Data layers
        for layer_id in data_layers_ids:
            layer = g.layers[layer_id]
            layer: Layer
            src = layer.get_src()
            layer_input_meta = ProjectMeta()
            if src:
                project_name, _ = src[0].split("/")
                layer_input_meta = utils.get_project_meta(
                    utils.get_project_by_name(project_name).id
                )
            layer.update_project_meta(layer_input_meta)

        # Init sources
        ui_utils.init_src(edges)

        # Calculate output metas for all layers
        utils.delete_results_dir()
        utils.create_results_dir()
        dtl_json = [g.layers[layer_id].to_json() for layer_id in all_layers_ids]
        net = Net(dtl_json, g.RESULTS_DIR)
        net.preview_mode = True
        net = ui_utils.init_output_metas(net, all_layers_ids, nodes_state, edges)

        # Load preview for data layers
        utils.delete_preview_dir()
        utils.create_preview_dir()
        ui_utils.set_preview(data_layers_ids)

        # Update preview
        ui_utils.update_previews(net, data_layers_ids, all_layers_ids)

    except CustomException as e:
        ui_utils.show_error("Error updating nodes", e)
        raise e
    except Exception as e:
        show_dialog(
            title="Error updating nodes", description=f"Unexpected Error: {str(e)}", status="error"
        )
        raise e
    finally:
        for layer in g.layers.values():
            layer.set_preview_loading(False)


@handle_exception
def update_metas():
    try:
        edges = nodes_flow.get_edges_json()
        nodes_state = nodes_flow.get_nodes_state_json()

        # Init layers data
        layers_ids = ui_utils.init_layers(nodes_state)
        all_layers_ids = layers_ids["all_layers_ids"]
        data_layers_ids = layers_ids["data_layers_ids"]

        # Call meta changed callbacks for Data layers
        for layer_id in data_layers_ids:
            layer = g.layers[layer_id]
            layer: Layer
            src = layer.get_src()
            layer_input_meta = ProjectMeta()
            if src:
                project_name, _ = src[0].split("/")
                layer_input_meta = utils.get_project_meta(
                    utils.get_project_by_name(project_name).id
                )
            layer.update_project_meta(layer_input_meta)

        # Init sources
        ui_utils.init_src(edges)

        # Calculate output metas for all layers
        utils.delete_results_dir()
        utils.create_results_dir
        dtl_json = [g.layers[layer_id].to_json() for layer_id in all_layers_ids]
        net = Net(dtl_json, g.RESULTS_DIR)
        net.preview_mode = True
        ui_utils.init_output_metas(net, all_layers_ids, nodes_state, edges)

    except CustomException as e:
        ui_utils.show_error("Error updating nodes", e)
        raise e
    except Exception as e:
        show_dialog(
            title="Error updating nodes", description=f"Unexpected Error: {str(e)}", status="error"
        )
        raise e


def update_nodes_cb():
    g.updater("nodes")


def update_metas_cb():
    g.updater("metas")


@nodes_flow.sidebar_toggled
def sidebar_toggled_cb():
    print("sidebar toggled")


nodes_flow.flow_changed(update_metas_cb)
nodes_flow.flow_state_changed(update_metas_cb)
nodes_flow.on_save(update_metas_cb)<|MERGE_RESOLUTION|>--- conflicted
+++ resolved
@@ -140,11 +140,7 @@
     right_content=nodes_flow,
     width_percent=20,
     standalone=True,
-<<<<<<< HEAD
-    height="calc(100vh - 195px)",
-=======
     height="calc(100vh - 53px)",
->>>>>>> e8c807ba
 )
 
 layout = Container(widgets=[add_layer_dialog, sidebar], gap=0)
