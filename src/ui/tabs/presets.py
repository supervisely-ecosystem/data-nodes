--- conflicted
+++ resolved
@@ -172,34 +172,6 @@
 
 
 def apply_json(dtl_json):
-<<<<<<< HEAD
-    # create layer objects
-    ids = []
-    data_layers_ids = []
-    for idx, layer_json in enumerate(dtl_json):
-        original_action_name = layer_json.get("action", None)
-        action_name = layer_json.get("action", None)
-        if original_action_name is None:
-            raise BadSettingsError(
-                'Missing "action" field in layer config', extra={"layer_config": layer_json}
-            )
-
-        legacy_action_name = actions_dict_legacy.get(original_action_name, None)
-        if legacy_action_name is not None:
-            action_name = legacy_action_name
-        else:
-            action_name = original_action_name
-
-        dtl_json[idx]["action"] = dtl_json[idx]["action"].replace(original_action_name, action_name)
-        for i, src in enumerate(dtl_json[idx]["src"]):
-            if src.startswith("$"):
-                src_action_name = src[1:].rsplit("_", 1)[0]
-            else:
-                src_action_name = src
-            if src_action_name in actions_dict_legacy:
-                dtl_json[idx]["src"][i] = dtl_json[idx]["src"][i].replace(
-                    src_action_name, actions_dict_legacy[src_action_name]
-=======
     g.stop_updates = True
     try:
         # create layer objects
@@ -211,7 +183,6 @@
             if original_action_name is None:
                 raise BadSettingsError(
                     'Missing "action" field in layer config', extra={"layer_config": layer_json}
->>>>>>> 32c34bbe
                 )
 
             legacy_action_name = actions_dict_legacy.get(original_action_name, None)
@@ -224,7 +195,10 @@
                 original_action_name, action_name
             )
             for i, src in enumerate(dtl_json[idx]["src"]):
-                src_action_name = src[1:].rsplit("_", 1)[0]
+                if src.startswith("$"):
+                    src_action_name = src[1:].rsplit("_", 1)[0]
+                else:
+                    src_action_name = src  # use if SourceAction
                 if src_action_name in actions_dict_legacy:
                     dtl_json[idx]["src"][i] = dtl_json[idx]["src"][i].replace(
                         src_action_name, actions_dict_legacy[src_action_name]
