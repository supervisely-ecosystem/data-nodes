from pathlib import Path

from supervisely.app.widgets import (
    Button,
    Container,
    Progress,
    Text,
    ReloadableArea,
    Empty,
    NotificationBox,
)
from supervisely.io.fs import get_file_size
import supervisely as sly

from src.compute.main import main as compute_dtls
from src.compute.layers.save.SuperviselyLayer import SuperviselyLayer
from src.compute.layers.save.ExistingProjectLayer import ExistingProjectLayer
from src.compute.layers.save.CopyAnnotations import CopyAnnotationsLayer
from src.compute.layers.save.LabelingJobLayer import LabelingJobLayer
from src.ui.tabs.configure import nodes_flow
import src.utils as utils
import src.ui.utils as ui_utils
import src.globals as g
from src.exceptions import CustomException, handle_exception
from src.ui.widgets import CircleProgress
<<<<<<< HEAD
import threading
import multiprocessing
=======
>>>>>>> 0f3c889a

show_run_dialog_btn = Button(
    "Run",
    icon="zmdi zmdi-play",
    button_size="small",
    style="border: 1px solid rgb(191, 203, 217); margin: 10px 0px 0px 25px; padding: 9px 13px; border-radius: 6px; font-size: 12px; text-transform: uppercase; font-weight: 500; background-color: #448dff; color: white; border-color: transparent; height: 32px;",
)
run_btn = Button("Run", icon="zmdi zmdi-play")
stop_btn = Button("Stop", icon="zmdi zmdi-stop", button_type="danger")
stop_btn.hide()

progress = Progress(hide_on_finish=False)
circle_progress = CircleProgress(progress)
circle_progress.hide()
download_archives_urls = Text("")
results = ReloadableArea(Empty())
results.hide()

error_notification = NotificationBox(title="Error", description="", box_type="error")
error_notification.hide()

layout = Container(
    widgets=[run_btn, stop_btn, progress, error_notification, download_archives_urls, results]
)


def _run():
    run_btn.hide()
    stop_btn.show()

    circle_progress.set_status("none")
    circle_progress.show()

    error_notification.hide()

    if not g.running_pipeline:
        return

    edges = nodes_flow.get_edges_json()
    nodes_state = nodes_flow.get_nodes_state_json()

    run_btn.hide()
    results.hide()
    progress(message="Validating...", total=1)
    progress.show()

    try:
        # init layers
        ui_utils.init_layers(nodes_state)

        # init layers sources
        # destinations are defined in init_layers
        ui_utils.init_src(edges)

        if not g.running_pipeline:
            return

        # prepare results dir
        utils.delete_results_dir()
        utils.create_results_dir()
        utils.delete_data_dir()
        utils.create_data_dir()

        if not g.running_pipeline:
            return

        # Run
        dtl_json = [g.layers[node_id].to_json() for node_id in nodes_state]
        g.current_dtl_json = dtl_json
        utils.save_dtl_json(dtl_json)
<<<<<<< HEAD

        if not g.running_pipeline:
            return

        net = compute_dtls(progress, g.MODALITY_TYPE)
=======
        net = compute_dtls(progress, circle_progress, g.MODALITY_TYPE)
>>>>>>> 0f3c889a

        if not g.running_pipeline:
            return
        # Save results
        file_infos = []
        pr_dirs = [p for p in Path(g.RESULTS_DIR).iterdir() if p.is_dir()]
        for i, pr_dir in enumerate(pr_dirs):

            if not g.running_pipeline:
                return

            with progress(
                message=[f'[{i+1}/{len(pr_dirs)}] Archiving result project "{pr_dir.name}"'],
                total=1,
            ) as pbar:
                tar_path = str(pr_dir) + ".tar"
                sly.fs.archive_directory(pr_dir, tar_path)
                pbar.update(1)

            if not g.running_pipeline:
                return

            with progress(
                message=f'[{i+1}/{len(pr_dirs)}] Uploading result project "{pr_dir.name}"',
                unit="B",
                unit_scale=True,
                total=get_file_size(tar_path),
            ) as pbar:

                if not g.running_pipeline:
                    return

                dst = f"/{g.TEAM_FILES_PATH}/archives/{g.MODALITY_TYPE}/{Path(tar_path).name}"
                if g.api.file.exists(g.TEAM_ID, dst):
                    dst = g.api.file.get_free_name(g.TEAM_ID, dst)

                if not g.running_pipeline:
                    return

                file_info = g.api.file.upload(
                    g.TEAM_ID,
                    src=tar_path,
                    dst=dst,
                    progress_cb=pbar,
                )

                if not g.running_pipeline:
                    return
            # delete after upload?

            file_infos.append(file_info)

            if not g.running_pipeline:
                return

            if not sly.is_development():
                g.api.task.set_output_archive(sly.env.task_id(), file_info.id, file_info.name)

            if not g.running_pipeline:
                return

        supervisely_layers = [
            l
            for l in net.layers
            if isinstance(l, (SuperviselyLayer, ExistingProjectLayer, CopyAnnotationsLayer))
        ]

        if not g.running_pipeline:
            return

        labeling_job_layers = [l for l in net.layers if isinstance(l, LabelingJobLayer)]
        results.set_content(
            ui_utils.create_results_widget(file_infos, supervisely_layers, labeling_job_layers)
        )

        results.reload()
        results.show()
        circle_progress.set_status("success")
    except CustomException as e:
        error_notification.set(title="Error", description=str(e.args[0]))
        error_notification.show()
        circle_progress.set_status("exception")
        raise e
    except Exception as e:
        error_notification.set("Error", description=str(e))
        error_notification.show()
        circle_progress.set_status("exception")
        raise e
    finally:
        nodes_flow.enable()
        progress.hide()
        run_btn.show()
        stop_btn.hide()


def run_pipeline():
    while g.running_pipeline:
        _run()
        g.running_pipeline = False
        g.pipeline_thread = None


@run_btn.click
@handle_exception
def start_pipeline():
    if g.pipeline_thread is not None:
        raise RuntimeError("Pipeline is already running")
    g.running_pipeline = True
    g.pipeline_thread = threading.Thread(target=run_pipeline, daemon=True)
    g.pipeline_thread.start()


@stop_btn.click
@handle_exception
def stop_pipeline():
    if g.pipeline_thread.is_alive():
        g.pipeline_thread = None
        g.running_pipeline = False
        sly.logger.info("Pipeline was manually stopped. Results may be incomplete.")
        error_notification.set(
            "Pipeline was manually stopped", description="Results may be incomplete."
        )
        error_notification.show()
        circle_progress.hide()
        stop_btn.hide()
        run_btn.show()<|MERGE_RESOLUTION|>--- conflicted
+++ resolved
@@ -23,11 +23,7 @@
 import src.globals as g
 from src.exceptions import CustomException, handle_exception
 from src.ui.widgets import CircleProgress
-<<<<<<< HEAD
 import threading
-import multiprocessing
-=======
->>>>>>> 0f3c889a
 
 show_run_dialog_btn = Button(
     "Run",
@@ -98,15 +94,11 @@
         dtl_json = [g.layers[node_id].to_json() for node_id in nodes_state]
         g.current_dtl_json = dtl_json
         utils.save_dtl_json(dtl_json)
-<<<<<<< HEAD
-
-        if not g.running_pipeline:
-            return
-
-        net = compute_dtls(progress, g.MODALITY_TYPE)
-=======
+
+        if not g.running_pipeline:
+            return
+
         net = compute_dtls(progress, circle_progress, g.MODALITY_TYPE)
->>>>>>> 0f3c889a
 
         if not g.running_pipeline:
             return
