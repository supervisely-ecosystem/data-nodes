<<<<<<< HEAD
import os
=======
import copy
>>>>>>> 8191f232
import time
from typing import Optional
import random

from supervisely import Annotation
from supervisely.app.widgets import (
    LabeledImage,
    NodesFlow,
    Markdown,
    Button,
    Text,
)
from supervisely.imaging.image import write as write_image

from src.ui.dtl.Action import Action
from src.ui.dtl.utils import (
    get_separator,
    get_set_settings_button_style,
    get_set_settings_container,
)
import src.globals as g
from src.compute.dtl_utils.image_descriptor import ImageDescriptor


class Layer:
    def __init__(
        self,
        action: Action,
        create_options: callable,
        get_src: Optional[callable] = None,
        get_settings: Optional[callable] = None,
        get_dst: Optional[callable] = None,
        meta_changed_cb: Optional[callable] = None,
        id: Optional[str] = None,
    ):
        self.action = action
        self.id = id
        if self.id is None:
            self.id = action.name + "_" + "".join(random.choice("0123456789") for _ in range(8))

        self._create_options = create_options
        self._get_settings = get_settings
        self._get_src = get_src
        self._get_dst = get_dst
        self._meta_changed_cb = meta_changed_cb

        self._src = []
        self._settings = {}
        self._dst = []

        self.output_meta = None

        md_description = self.action.md_description.replace(
            r"../../assets", r"https://raw.githubusercontent.com/supervisely/docs/master/assets"
        )

        # info option
        self._info_option = NodesFlow.Node.Option(
            name="sidebarNodeInfo",
            option_component=NodesFlow.SidebarNodeInfoOptionComponent(
                sidebar_template=Markdown(md_description, show_border=False).to_html(),
                sidebar_width=600,
            ),
        )
        # preview option
        self._preview_img_path = f"{g.STATIC_DIR}/{self.id}.jpg"
        self._preview_img_url = f"static/{self.id}.jpg"
        self._ann = None
        self._img_desc = None
        self._preview_widget = LabeledImage(
            enable_zoom=True, empty_message="Click update to show preview image with labels"
        )
        self._update_preview_button = Button(
            text="Update",
            icon="zmdi zmdi-refresh",
            button_type="text",
            button_size="small",
            style=get_set_settings_button_style(),
        )

        @self._update_preview_button.click
        def _update_preview_btn_click_cb():
            g.updater("nodes")

        self._preview_options = [
            # NodesFlow.Node.Option(
            #     name="preview_text", option_component=NodesFlow.TextOptionComponent("Preview")
            # ),
            NodesFlow.Node.Option(
                name="update_preview_btn",
                option_component=NodesFlow.WidgetOptionComponent(
                    widget=get_set_settings_container(Text("Preview"), self._update_preview_button)
                ),
            ),
            NodesFlow.Node.Option(
                name="preview",
                option_component=NodesFlow.WidgetOptionComponent(widget=self._preview_widget),
            ),
        ]

    def get_src(self) -> list:
        return self._src

    def get_dst(self) -> list:
        return self._dst

    def get_settings(self) -> dict:
        return self._settings

    # JSON
    def to_json(self) -> dict:
        return {
            "action": self.action.name,
            "src": self._src,  # always list
            "dst": self._dst[0] if len(self._dst) == 1 else self._dst,  # can be str if only one dst
            "settings": copy.deepcopy(self._settings),
        }

    def from_json(self, json_data: dict = {}) -> None:
        """Init src, dst and settings from json data"""
        src = json_data.get("src", [])
        if isinstance(src, str):
            src = [src]
        self._src = src
        dst = json_data.get("dst", [])
        if isinstance(dst, str):
            dst = [dst]
        self._dst = dst
        self._settings = json_data.get("settings", {})

    # NodesFlow.Node
    def create_node(self) -> NodesFlow.Node:
        """creates node from src, dst and settings"""
        self._inputs = self.action.create_inputs()
        self._outputs = self.action.create_outputs()
        options = self._create_options(src=self._src, dst=self._dst, settings=self._settings)

        def combine_options(options: list):
            result_options = [
                self._info_option,
                get_separator(0),
            ]
            if len(options["src"]) > 0:
                result_options.extend(options["src"])
                result_options.append(get_separator(1))

            if len(options["dst"]) > 0:
                result_options.extend(options["dst"])
                result_options.append(get_separator(2))

            if len(options["settings"]) > 0:
                result_options.extend(options["settings"])
                result_options.append(get_separator(3))

            return [
                *result_options,
                *self._preview_options,
            ]

        return NodesFlow.Node(
            id=self.id,
            name=self.action.title,
            width=self.action.width,
            options=combine_options(options),
            inputs=self._inputs,
            outputs=self._outputs,
            inputs_up=True,
            header_color=self.action.header_color,
            header_text_color=self.action.header_text_color,
        )

    def parse_options(self, node_options: dict):
        """Read node options and init src, dst and settings"""
        self._update_src(node_options)
        self._update_dst(node_options)
        self._update_settings(node_options)

    def add_source(self, from_node_id, from_node_interface):
        src_name = self._connection_name(from_node_id, from_node_interface)
        self._src.append(src_name)

    def clear_preview(self):
        self._preview_widget.clean_up()

    def get_preview_img_desc(self):
        return self._img_desc

    def update_preview(self, img_desc: ImageDescriptor, ann: Annotation):
        self._img_desc = img_desc
        write_image(self._preview_img_path, img_desc.read_image())
        self._ann = ann
        self._preview_widget.set(
            title=None, image_url=f"{self._preview_img_url}?{time.time()}", ann=self._ann
        )
        os.environ["_SUPERVISELY_OFFLINE_FILES_UPLOADED"] = "False"

    def set_preview_loading(self, val: bool):
        self._preview_widget.loading = val
        self._update_preview_button.loading = val

    def get_ann(self):
        return self._ann

    def update_project_meta(self, project_meta):
        if self._meta_changed_cb is not None:
            self._meta_changed_cb(project_meta)

    # Utils
    def get_destination_name(self, dst_index: int):
        outputs = self.action.create_outputs()
        return outputs[dst_index].name

    def _connection_name(self, name: str, interface: str):
        interface_str = "_".join(
            [
                *[
                    part
                    for part in interface.split("_")
                    if part not in ["", "source", "destination", "input", "output"]
                ],
            ]
        )
        return "$" + name + (f"__{interface_str}" if interface_str else "")

    def _create_destinations(self):
        return [self._connection_name(self.id, output.name) for output in self._outputs]

    def _update_src(self, node_options: dict):
        if self._get_src is not None:
            self._src = self._get_src(options_json=node_options)
        else:
            self._src = []

    def _update_dst(self, node_options: dict):
        """Read node options and init dst"""
        if self._get_dst is not None:
            self._dst = self._get_dst(options_json=node_options)
        else:
            self._dst = self._create_destinations()

    def _update_settings(self, node_options: dict):
        """Read node options and init settings"""
        if self._get_settings is not None:
            self._settings = self._get_settings(options_json=node_options)
        else:
            self._settings = {}<|MERGE_RESOLUTION|>--- conflicted
+++ resolved
@@ -1,8 +1,5 @@
-<<<<<<< HEAD
 import os
-=======
 import copy
->>>>>>> 8191f232
 import time
 from typing import Optional
 import random
