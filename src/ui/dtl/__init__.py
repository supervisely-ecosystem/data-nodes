from .Action import (
    Action,
    SourceAction,
    PixelLevelAction,
    SpatialLevelAction,
    AnnotationAction,
    OtherAction,
    OutputAction,
    FilterAndConditionAction,
    NeuralNetworkAction,
    OtherAugmentationsAction,
)
from .actions.input.images_project.images_project import ImagesProjectAction
from .actions.pixel_level_transformations.anonymize.anonymize import AnonymizeAction
from .actions.annotation_transforms.approx_vector.approx_vector import ApproxVectorAction
from .actions.annotation_transforms.background.background import BackgroundAction
from .actions.annotation_transforms.bbox.bbox import BBoxAction
from .actions.annotation_transforms.bbox_to_polygon.bbox_to_polygon import BboxToPolygonAction
from .actions.annotation_transforms.bitwise_masks.bitwise_masks import BitwiseMasksAction
from .actions.pixel_level_transformations.blur.blur import BlurAction
from .actions.annotation_transforms.mask_to_lines.mask_to_lines import MaskToLinesAction
from .actions.annotation_transforms.change_class_color.change_class_color import (
    ChangeClassColorAction,
)
from .actions.pixel_level_transformations.contrast_brightness.contrast_brightness import (
    ContrastBrightnessAction,
)
from .actions.spatial_level_transforms.crop.crop import CropAction
from .actions.other.dataset.dataset import DatasetAction
from .actions.annotation_transforms.drop_object_by_class.drop_object_by_class import (
    DropObjectByClassAction,
)
from .actions.annotation_transforms.drop_lines_by_length.drop_lines_by_length import (
    DropLinesByLengthAction,
)
from .actions.annotation_transforms.drop_noise.drop_noise import DropNoiseAction
from .actions.other.dummy.dummy import DummyAction
from .actions.annotation_transforms.duplicate_objects.duplicate_objects import (
    DuplicateObjectsAction,
)
from .actions.filters_and_conditions.filter_image_by_object.filter_image_by_object import (
    FilterImageByObject,
)
from .actions.filters_and_conditions.filter_image_by_tag.filter_image_by_tag import FilterImageByTag
from .actions.annotation_transforms.mask_to_polygon.mask_to_polygon import MaskToPolygonAction
from .actions.spatial_level_transforms.flip.flip import FlipAction
from .actions.filters_and_conditions.if_action.if_action import IfAction
from .actions.spatial_level_transforms.instances_crop.instances_crop import InstancesCropAction
from .actions.annotation_transforms.line_to_mask.line_to_mask import LineToMaskAction
from .actions.annotation_transforms.merge_masks.merge_masks import MergeMasksAction
from .actions.spatial_level_transforms.multiply.multiply import MultiplyAction
from .actions.pixel_level_transformations.noise.noise import NoiseAction
from .actions.annotation_transforms.objects_filter.objects_filter import ObjectsFilterAction
from .actions.annotation_transforms.polygon_to_mask.polygon_to_mask import PolygonToMaskAction
from .actions.pixel_level_transformations.random_color.random_color import RandomColorsAction
from .actions.annotation_transforms.rename_classes.rename_classes import RenameClassesAction
from .actions.annotation_transforms.rasterize.rasterize import RasterizeAction
from .actions.spatial_level_transforms.resize.resize import ResizeAction
from .actions.spatial_level_transforms.rotate.rotate import RotateAction
from .actions.annotation_transforms.skeletonize.skeletonize import SkeletonizeAction
from .actions.spatial_level_transforms.sliding_window.sliding_window import SlidingWindowAction
from .actions.annotation_transforms.split_masks.split_masks import SplitMasksAction
from .actions.annotation_transforms.image_tag.image_tag import ImageTagAction
from .actions.output.export_archive.export_archive import ExportArchiveAction
from .actions.output.export_archive_with_masks.export_archive_with_masks import (
    ExportArchiveWithMasksAction,
)
from .actions.output.create_new_project.create_new_project import CreateNewProjectAction
from .actions.output.add_to_existing_project.add_to_existing_project import (
    AddToExistingProjectAction,
)
from .actions.filters_and_conditions.filter_images_without_objects.filter_images_without_objects import (
    FilterImageWithoutObjects,
)
from .actions.output.copy_annotations.copy_annotations import (
    CopyAnnotationsAction,
)

# Neural networks
from .actions.neural_networks.deploy_yolov8.deploy_yolov8 import DeployYOLOV8Action
from .actions.neural_networks.apply_nn_inference.apply_nn_inference import ApplyNNInferenceAction

# Video
from .actions.input.videos_project.videos_project import VideosProjectAction
from .actions.filters_and_conditions.filter_videos_without_objects.filter_videos_without_objects import (
    FilterVideoWithoutObjects,
)
from .actions.filters_and_conditions.filter_videos_without_annotation.filter_videos_without_annotation import (
    FilterVideoWithoutAnnotation,
)
from .actions.filters_and_conditions.filter_videos_by_duration.filter_videos_by_duration import (
    FilterVideoByDuration,
)
from .actions.annotation_transforms.split_videos_by_duration.split_videos_by_duration import (
    SplitVideoByDuration,
)
from .actions.filters_and_conditions.filter_videos_by_objects.filter_videos_by_objects import (
    FilterVideosByObject,
)
from .actions.filters_and_conditions.filter_videos_by_tags.filter_videos_by_tags import (
    FilterVideosByTag,
)


# ---

# Labeling job
from .actions.input.input_labeling_job.input_labeling_job import InputLabelingJobAction
from .actions.output.create_labeling_job.create_labeling_job import CreateLabelingJobAction

<<<<<<< HEAD
from .actions.other_augs.pixelate.pixelate import PixelateAction
=======
# New
from .actions.input.filtered_project.filtered_project import FilteredProjectAction
from .actions.other.move.move import MoveAction
>>>>>>> 0824bda9

import src.globals as g

SOURCE_ACTIONS = "Input"
# TRANSFORMATION_ACTIONS = "Transformation actions"
PIXEL_LEVEL_TRANSFORMS = "Pixel-level transforms"
SPATIAL_LEVEL_TRANSFORMS = "Spatial-level transforms"
ANNOTATION_TRANSFORMS = "Annotation transforms"
OTHER = "Other"
SAVE_ACTIONS = "Output"
FILTERS_AND_CONDITIONS = "Filters and conditions"
NEURAL_NETWORKS = "Neural networks"
OTHER_AUGMENTATIONS = "Other Augmentations"
# Video specific
VIDEO_TRANSFORMS = "Video transforms"
# ---

image_actions_list = {
    SOURCE_ACTIONS: [
        ImagesProjectAction.name,
        InputLabelingJobAction.name,
        # FilteredProjectAction.name,
    ],
    PIXEL_LEVEL_TRANSFORMS: [
        AnonymizeAction.name,
        BlurAction.name,
        ContrastBrightnessAction.name,
        NoiseAction.name,
        RandomColorsAction.name,
    ],
    SPATIAL_LEVEL_TRANSFORMS: [
        CropAction.name,
        FlipAction.name,
        InstancesCropAction.name,
        MultiplyAction.name,
        ResizeAction.name,
        RotateAction.name,
        SlidingWindowAction.name,
    ],
    OTHER_AUGMENTATIONS: [PixelateAction.name],
    ANNOTATION_TRANSFORMS: [
        ApproxVectorAction.name,
        BackgroundAction.name,
        BBoxAction.name,
        BboxToPolygonAction.name,
        MaskToLinesAction.name,
        BitwiseMasksAction.name,
        ChangeClassColorAction.name,
        DropObjectByClassAction.name,
        DropLinesByLengthAction.name,
        DropNoiseAction.name,
        DuplicateObjectsAction.name,
        MaskToPolygonAction.name,
        LineToMaskAction.name,
        MergeMasksAction.name,
        ObjectsFilterAction.name,
        PolygonToMaskAction.name,
        RasterizeAction.name,
        RenameClassesAction.name,
        SkeletonizeAction.name,
        SplitMasksAction.name,
        ImageTagAction.name,
    ],
    FILTERS_AND_CONDITIONS: [
        FilterImageByObject.name,
        FilterImageByTag.name,
        FilterImageWithoutObjects.name,
        IfAction.name,
    ],
    NEURAL_NETWORKS: [DeployYOLOV8Action.name, ApplyNNInferenceAction.name],
    OTHER: [DatasetAction.name, DummyAction.name, MoveAction.name],
    SAVE_ACTIONS: [
        CreateNewProjectAction.name,
        AddToExistingProjectAction.name,
        ExportArchiveAction.name,
        ExportArchiveWithMasksAction.name,
        CopyAnnotationsAction.name,
        CreateLabelingJobAction.name,
    ],
}

# Image Actions
image_actions_dict = {
    # Data layers
    ImagesProjectAction.name: ImagesProjectAction,
    InputLabelingJobAction.name: InputLabelingJobAction,
    # FilteredProjectAction.name: FilteredProjectAction,
    # Pixel-level transforms layers
    AnonymizeAction.name: AnonymizeAction,
    BlurAction.name: BlurAction,
    ContrastBrightnessAction.name: ContrastBrightnessAction,
    NoiseAction.name: NoiseAction,
    RandomColorsAction.name: RandomColorsAction,
    # Spatial-level transform layers
    CropAction.name: CropAction,
    FlipAction.name: FlipAction,
    InstancesCropAction.name: InstancesCropAction,
    MultiplyAction.name: MultiplyAction,
    ResizeAction.name: ResizeAction,
    RotateAction.name: RotateAction,
    SlidingWindowAction.name: SlidingWindowAction,
    # Other Augmentations
    PixelateAction.name: PixelateAction,
    # Annotation layers
    ApproxVectorAction.name: ApproxVectorAction,
    BackgroundAction.name: BackgroundAction,
    BBoxAction.name: BBoxAction,
    BboxToPolygonAction.name: BboxToPolygonAction,
    MaskToLinesAction.name: MaskToLinesAction,
    BitwiseMasksAction.name: BitwiseMasksAction,
    ChangeClassColorAction.name: ChangeClassColorAction,
    DropObjectByClassAction.name: DropObjectByClassAction,
    DropLinesByLengthAction.name: DropLinesByLengthAction,
    DropNoiseAction.name: DropNoiseAction,
    DuplicateObjectsAction.name: DuplicateObjectsAction,
    MaskToPolygonAction.name: MaskToPolygonAction,
    LineToMaskAction.name: LineToMaskAction,
    MergeMasksAction.name: MergeMasksAction,
    ObjectsFilterAction.name: ObjectsFilterAction,
    PolygonToMaskAction.name: PolygonToMaskAction,
    RasterizeAction.name: RasterizeAction,
    RenameClassesAction.name: RenameClassesAction,
    SkeletonizeAction.name: SkeletonizeAction,
    SplitMasksAction.name: SplitMasksAction,
    ImageTagAction.name: ImageTagAction,
    # Filters and conditions
    FilterImageByObject.name: FilterImageByObject,
    FilterImageByTag.name: FilterImageByTag,
    FilterImageWithoutObjects.name: FilterImageWithoutObjects,
    IfAction.name: IfAction,
    # Neural Networks
    DeployYOLOV8Action.name: DeployYOLOV8Action,
    ApplyNNInferenceAction.name: ApplyNNInferenceAction,
    # Other layers
    DatasetAction.name: DatasetAction,
    DummyAction.name: DummyAction,
    MoveAction.name: MoveAction,
    # Save layers
    CreateNewProjectAction.name: CreateNewProjectAction,
    AddToExistingProjectAction.name: AddToExistingProjectAction,
    ExportArchiveAction.name: ExportArchiveAction,
    ExportArchiveWithMasksAction.name: ExportArchiveWithMasksAction,
    CopyAnnotationsAction.name: CopyAnnotationsAction,
    CreateLabelingJobAction.name: CreateLabelingJobAction,
}

image_actions_legacy_dict = {
    ImagesProjectAction.legacy_name: ImagesProjectAction.name,
    ApplyNNInferenceAction.legacy_name: ApplyNNInferenceAction.name,
    BboxToPolygonAction.legacy_name: BboxToPolygonAction.name,
    ChangeClassColorAction.legacy_name: ChangeClassColorAction.name,
    DropObjectByClassAction.legacy_name: DropObjectByClassAction.name,
    ImageTagAction.legacy_name: ImageTagAction.name,
    LineToMaskAction.legacy_name: LineToMaskAction.name,
    MaskToLinesAction.legacy_name: MaskToLinesAction.name,
    MaskToPolygonAction.legacy_name: MaskToPolygonAction.name,
    MergeMasksAction.legacy_name: MergeMasksAction.name,
    PolygonToMaskAction.legacy_name: PolygonToMaskAction.name,
    RenameClassesAction.legacy_name: RenameClassesAction.name,
    AddToExistingProjectAction.legacy_name: AddToExistingProjectAction.name,
    CreateLabelingJobAction.legacy_name: InputLabelingJobAction.name,
    CreateNewProjectAction.legacy_name: CreateNewProjectAction.name,
    ExportArchiveAction.legacy_name: ExportArchiveAction.name,
    ExportArchiveWithMasksAction.legacy_name: ExportArchiveWithMasksAction.name,
}

video_actions_list = {
    SOURCE_ACTIONS: [VideosProjectAction.name],
    ANNOTATION_TRANSFORMS: [
        BackgroundAction.name,
        BBoxAction.name,
        BboxToPolygonAction.name,
    ],
    VIDEO_TRANSFORMS: [SplitVideoByDuration.name],
    FILTERS_AND_CONDITIONS: [
        FilterVideosByObject.name,
        FilterVideosByTag.name,
        FilterVideoWithoutObjects.name,
        FilterVideoWithoutAnnotation.name,
        FilterVideoByDuration.name,
    ],
    SAVE_ACTIONS: [
        CreateNewProjectAction.name,
        AddToExistingProjectAction.name,
        ExportArchiveAction.name,
        CreateLabelingJobAction.name,
    ],
}

video_actions_dict = {
    # Data layers
    VideosProjectAction.name: VideosProjectAction,
    # Annotation layers
    BackgroundAction.name: BackgroundAction,
    BBoxAction.name: BBoxAction,
    BboxToPolygonAction.name: BboxToPolygonAction,
    # Video transofrms
    SplitVideoByDuration.name: SplitVideoByDuration,
    # Filter and condition layers
    FilterVideosByObject.name: FilterVideosByObject,
    FilterVideosByTag.name: FilterVideosByTag,
    FilterVideoWithoutObjects.name: FilterVideoWithoutObjects,
    FilterVideoWithoutAnnotation.name: FilterVideoWithoutAnnotation,
    FilterVideoByDuration.name: FilterVideoByDuration,
    # Save layers
    CreateNewProjectAction.name: CreateNewProjectAction,
    AddToExistingProjectAction.name: AddToExistingProjectAction,
    ExportArchiveAction.name: ExportArchiveAction,
    CreateLabelingJobAction.name: CreateLabelingJobAction,
}

video_actions_legacy_dict = {
    VideosProjectAction.legacy_name: VideosProjectAction.name,
    CreateNewProjectAction.legacy_name: CreateNewProjectAction.name,
    AddToExistingProjectAction.legacy_name: AddToExistingProjectAction.name,
    ExportArchiveAction.legacy_name: ExportArchiveAction.name,
    CreateLabelingJobAction.legacy_name: CreateLabelingJobAction.name,
}


modality_dict = {"images": image_actions_dict, "videos": video_actions_dict}
modality_list = {"images": image_actions_list, "videos": video_actions_list}
modality_dict_legacy = {"images": image_actions_legacy_dict, "videos": video_actions_legacy_dict}

actions_dict = modality_dict[g.MODALITY_TYPE]
actions_list = modality_list[g.MODALITY_TYPE]
actions_dict_legacy = modality_dict_legacy[g.MODALITY_TYPE]

hidden_actions_dict = {FilteredProjectAction.name: FilteredProjectAction}
<|MERGE_RESOLUTION|>--- conflicted
+++ resolved
@@ -1,346 +1,343 @@
-from .Action import (
-    Action,
-    SourceAction,
-    PixelLevelAction,
-    SpatialLevelAction,
-    AnnotationAction,
-    OtherAction,
-    OutputAction,
-    FilterAndConditionAction,
-    NeuralNetworkAction,
-    OtherAugmentationsAction,
-)
-from .actions.input.images_project.images_project import ImagesProjectAction
-from .actions.pixel_level_transformations.anonymize.anonymize import AnonymizeAction
-from .actions.annotation_transforms.approx_vector.approx_vector import ApproxVectorAction
-from .actions.annotation_transforms.background.background import BackgroundAction
-from .actions.annotation_transforms.bbox.bbox import BBoxAction
-from .actions.annotation_transforms.bbox_to_polygon.bbox_to_polygon import BboxToPolygonAction
-from .actions.annotation_transforms.bitwise_masks.bitwise_masks import BitwiseMasksAction
-from .actions.pixel_level_transformations.blur.blur import BlurAction
-from .actions.annotation_transforms.mask_to_lines.mask_to_lines import MaskToLinesAction
-from .actions.annotation_transforms.change_class_color.change_class_color import (
-    ChangeClassColorAction,
-)
-from .actions.pixel_level_transformations.contrast_brightness.contrast_brightness import (
-    ContrastBrightnessAction,
-)
-from .actions.spatial_level_transforms.crop.crop import CropAction
-from .actions.other.dataset.dataset import DatasetAction
-from .actions.annotation_transforms.drop_object_by_class.drop_object_by_class import (
-    DropObjectByClassAction,
-)
-from .actions.annotation_transforms.drop_lines_by_length.drop_lines_by_length import (
-    DropLinesByLengthAction,
-)
-from .actions.annotation_transforms.drop_noise.drop_noise import DropNoiseAction
-from .actions.other.dummy.dummy import DummyAction
-from .actions.annotation_transforms.duplicate_objects.duplicate_objects import (
-    DuplicateObjectsAction,
-)
-from .actions.filters_and_conditions.filter_image_by_object.filter_image_by_object import (
-    FilterImageByObject,
-)
-from .actions.filters_and_conditions.filter_image_by_tag.filter_image_by_tag import FilterImageByTag
-from .actions.annotation_transforms.mask_to_polygon.mask_to_polygon import MaskToPolygonAction
-from .actions.spatial_level_transforms.flip.flip import FlipAction
-from .actions.filters_and_conditions.if_action.if_action import IfAction
-from .actions.spatial_level_transforms.instances_crop.instances_crop import InstancesCropAction
-from .actions.annotation_transforms.line_to_mask.line_to_mask import LineToMaskAction
-from .actions.annotation_transforms.merge_masks.merge_masks import MergeMasksAction
-from .actions.spatial_level_transforms.multiply.multiply import MultiplyAction
-from .actions.pixel_level_transformations.noise.noise import NoiseAction
-from .actions.annotation_transforms.objects_filter.objects_filter import ObjectsFilterAction
-from .actions.annotation_transforms.polygon_to_mask.polygon_to_mask import PolygonToMaskAction
-from .actions.pixel_level_transformations.random_color.random_color import RandomColorsAction
-from .actions.annotation_transforms.rename_classes.rename_classes import RenameClassesAction
-from .actions.annotation_transforms.rasterize.rasterize import RasterizeAction
-from .actions.spatial_level_transforms.resize.resize import ResizeAction
-from .actions.spatial_level_transforms.rotate.rotate import RotateAction
-from .actions.annotation_transforms.skeletonize.skeletonize import SkeletonizeAction
-from .actions.spatial_level_transforms.sliding_window.sliding_window import SlidingWindowAction
-from .actions.annotation_transforms.split_masks.split_masks import SplitMasksAction
-from .actions.annotation_transforms.image_tag.image_tag import ImageTagAction
-from .actions.output.export_archive.export_archive import ExportArchiveAction
-from .actions.output.export_archive_with_masks.export_archive_with_masks import (
-    ExportArchiveWithMasksAction,
-)
-from .actions.output.create_new_project.create_new_project import CreateNewProjectAction
-from .actions.output.add_to_existing_project.add_to_existing_project import (
-    AddToExistingProjectAction,
-)
-from .actions.filters_and_conditions.filter_images_without_objects.filter_images_without_objects import (
-    FilterImageWithoutObjects,
-)
-from .actions.output.copy_annotations.copy_annotations import (
-    CopyAnnotationsAction,
-)
-
-# Neural networks
-from .actions.neural_networks.deploy_yolov8.deploy_yolov8 import DeployYOLOV8Action
-from .actions.neural_networks.apply_nn_inference.apply_nn_inference import ApplyNNInferenceAction
-
-# Video
-from .actions.input.videos_project.videos_project import VideosProjectAction
-from .actions.filters_and_conditions.filter_videos_without_objects.filter_videos_without_objects import (
-    FilterVideoWithoutObjects,
-)
-from .actions.filters_and_conditions.filter_videos_without_annotation.filter_videos_without_annotation import (
-    FilterVideoWithoutAnnotation,
-)
-from .actions.filters_and_conditions.filter_videos_by_duration.filter_videos_by_duration import (
-    FilterVideoByDuration,
-)
-from .actions.annotation_transforms.split_videos_by_duration.split_videos_by_duration import (
-    SplitVideoByDuration,
-)
-from .actions.filters_and_conditions.filter_videos_by_objects.filter_videos_by_objects import (
-    FilterVideosByObject,
-)
-from .actions.filters_and_conditions.filter_videos_by_tags.filter_videos_by_tags import (
-    FilterVideosByTag,
-)
-
-
-# ---
-
-# Labeling job
-from .actions.input.input_labeling_job.input_labeling_job import InputLabelingJobAction
-from .actions.output.create_labeling_job.create_labeling_job import CreateLabelingJobAction
-
-<<<<<<< HEAD
-from .actions.other_augs.pixelate.pixelate import PixelateAction
-=======
-# New
-from .actions.input.filtered_project.filtered_project import FilteredProjectAction
-from .actions.other.move.move import MoveAction
->>>>>>> 0824bda9
-
-import src.globals as g
-
-SOURCE_ACTIONS = "Input"
-# TRANSFORMATION_ACTIONS = "Transformation actions"
-PIXEL_LEVEL_TRANSFORMS = "Pixel-level transforms"
-SPATIAL_LEVEL_TRANSFORMS = "Spatial-level transforms"
-ANNOTATION_TRANSFORMS = "Annotation transforms"
-OTHER = "Other"
-SAVE_ACTIONS = "Output"
-FILTERS_AND_CONDITIONS = "Filters and conditions"
-NEURAL_NETWORKS = "Neural networks"
-OTHER_AUGMENTATIONS = "Other Augmentations"
-# Video specific
-VIDEO_TRANSFORMS = "Video transforms"
-# ---
-
-image_actions_list = {
-    SOURCE_ACTIONS: [
-        ImagesProjectAction.name,
-        InputLabelingJobAction.name,
-        # FilteredProjectAction.name,
-    ],
-    PIXEL_LEVEL_TRANSFORMS: [
-        AnonymizeAction.name,
-        BlurAction.name,
-        ContrastBrightnessAction.name,
-        NoiseAction.name,
-        RandomColorsAction.name,
-    ],
-    SPATIAL_LEVEL_TRANSFORMS: [
-        CropAction.name,
-        FlipAction.name,
-        InstancesCropAction.name,
-        MultiplyAction.name,
-        ResizeAction.name,
-        RotateAction.name,
-        SlidingWindowAction.name,
-    ],
-    OTHER_AUGMENTATIONS: [PixelateAction.name],
-    ANNOTATION_TRANSFORMS: [
-        ApproxVectorAction.name,
-        BackgroundAction.name,
-        BBoxAction.name,
-        BboxToPolygonAction.name,
-        MaskToLinesAction.name,
-        BitwiseMasksAction.name,
-        ChangeClassColorAction.name,
-        DropObjectByClassAction.name,
-        DropLinesByLengthAction.name,
-        DropNoiseAction.name,
-        DuplicateObjectsAction.name,
-        MaskToPolygonAction.name,
-        LineToMaskAction.name,
-        MergeMasksAction.name,
-        ObjectsFilterAction.name,
-        PolygonToMaskAction.name,
-        RasterizeAction.name,
-        RenameClassesAction.name,
-        SkeletonizeAction.name,
-        SplitMasksAction.name,
-        ImageTagAction.name,
-    ],
-    FILTERS_AND_CONDITIONS: [
-        FilterImageByObject.name,
-        FilterImageByTag.name,
-        FilterImageWithoutObjects.name,
-        IfAction.name,
-    ],
-    NEURAL_NETWORKS: [DeployYOLOV8Action.name, ApplyNNInferenceAction.name],
-    OTHER: [DatasetAction.name, DummyAction.name, MoveAction.name],
-    SAVE_ACTIONS: [
-        CreateNewProjectAction.name,
-        AddToExistingProjectAction.name,
-        ExportArchiveAction.name,
-        ExportArchiveWithMasksAction.name,
-        CopyAnnotationsAction.name,
-        CreateLabelingJobAction.name,
-    ],
-}
-
-# Image Actions
-image_actions_dict = {
-    # Data layers
-    ImagesProjectAction.name: ImagesProjectAction,
-    InputLabelingJobAction.name: InputLabelingJobAction,
-    # FilteredProjectAction.name: FilteredProjectAction,
-    # Pixel-level transforms layers
-    AnonymizeAction.name: AnonymizeAction,
-    BlurAction.name: BlurAction,
-    ContrastBrightnessAction.name: ContrastBrightnessAction,
-    NoiseAction.name: NoiseAction,
-    RandomColorsAction.name: RandomColorsAction,
-    # Spatial-level transform layers
-    CropAction.name: CropAction,
-    FlipAction.name: FlipAction,
-    InstancesCropAction.name: InstancesCropAction,
-    MultiplyAction.name: MultiplyAction,
-    ResizeAction.name: ResizeAction,
-    RotateAction.name: RotateAction,
-    SlidingWindowAction.name: SlidingWindowAction,
-    # Other Augmentations
-    PixelateAction.name: PixelateAction,
-    # Annotation layers
-    ApproxVectorAction.name: ApproxVectorAction,
-    BackgroundAction.name: BackgroundAction,
-    BBoxAction.name: BBoxAction,
-    BboxToPolygonAction.name: BboxToPolygonAction,
-    MaskToLinesAction.name: MaskToLinesAction,
-    BitwiseMasksAction.name: BitwiseMasksAction,
-    ChangeClassColorAction.name: ChangeClassColorAction,
-    DropObjectByClassAction.name: DropObjectByClassAction,
-    DropLinesByLengthAction.name: DropLinesByLengthAction,
-    DropNoiseAction.name: DropNoiseAction,
-    DuplicateObjectsAction.name: DuplicateObjectsAction,
-    MaskToPolygonAction.name: MaskToPolygonAction,
-    LineToMaskAction.name: LineToMaskAction,
-    MergeMasksAction.name: MergeMasksAction,
-    ObjectsFilterAction.name: ObjectsFilterAction,
-    PolygonToMaskAction.name: PolygonToMaskAction,
-    RasterizeAction.name: RasterizeAction,
-    RenameClassesAction.name: RenameClassesAction,
-    SkeletonizeAction.name: SkeletonizeAction,
-    SplitMasksAction.name: SplitMasksAction,
-    ImageTagAction.name: ImageTagAction,
-    # Filters and conditions
-    FilterImageByObject.name: FilterImageByObject,
-    FilterImageByTag.name: FilterImageByTag,
-    FilterImageWithoutObjects.name: FilterImageWithoutObjects,
-    IfAction.name: IfAction,
-    # Neural Networks
-    DeployYOLOV8Action.name: DeployYOLOV8Action,
-    ApplyNNInferenceAction.name: ApplyNNInferenceAction,
-    # Other layers
-    DatasetAction.name: DatasetAction,
-    DummyAction.name: DummyAction,
-    MoveAction.name: MoveAction,
-    # Save layers
-    CreateNewProjectAction.name: CreateNewProjectAction,
-    AddToExistingProjectAction.name: AddToExistingProjectAction,
-    ExportArchiveAction.name: ExportArchiveAction,
-    ExportArchiveWithMasksAction.name: ExportArchiveWithMasksAction,
-    CopyAnnotationsAction.name: CopyAnnotationsAction,
-    CreateLabelingJobAction.name: CreateLabelingJobAction,
-}
-
-image_actions_legacy_dict = {
-    ImagesProjectAction.legacy_name: ImagesProjectAction.name,
-    ApplyNNInferenceAction.legacy_name: ApplyNNInferenceAction.name,
-    BboxToPolygonAction.legacy_name: BboxToPolygonAction.name,
-    ChangeClassColorAction.legacy_name: ChangeClassColorAction.name,
-    DropObjectByClassAction.legacy_name: DropObjectByClassAction.name,
-    ImageTagAction.legacy_name: ImageTagAction.name,
-    LineToMaskAction.legacy_name: LineToMaskAction.name,
-    MaskToLinesAction.legacy_name: MaskToLinesAction.name,
-    MaskToPolygonAction.legacy_name: MaskToPolygonAction.name,
-    MergeMasksAction.legacy_name: MergeMasksAction.name,
-    PolygonToMaskAction.legacy_name: PolygonToMaskAction.name,
-    RenameClassesAction.legacy_name: RenameClassesAction.name,
-    AddToExistingProjectAction.legacy_name: AddToExistingProjectAction.name,
-    CreateLabelingJobAction.legacy_name: InputLabelingJobAction.name,
-    CreateNewProjectAction.legacy_name: CreateNewProjectAction.name,
-    ExportArchiveAction.legacy_name: ExportArchiveAction.name,
-    ExportArchiveWithMasksAction.legacy_name: ExportArchiveWithMasksAction.name,
-}
-
-video_actions_list = {
-    SOURCE_ACTIONS: [VideosProjectAction.name],
-    ANNOTATION_TRANSFORMS: [
-        BackgroundAction.name,
-        BBoxAction.name,
-        BboxToPolygonAction.name,
-    ],
-    VIDEO_TRANSFORMS: [SplitVideoByDuration.name],
-    FILTERS_AND_CONDITIONS: [
-        FilterVideosByObject.name,
-        FilterVideosByTag.name,
-        FilterVideoWithoutObjects.name,
-        FilterVideoWithoutAnnotation.name,
-        FilterVideoByDuration.name,
-    ],
-    SAVE_ACTIONS: [
-        CreateNewProjectAction.name,
-        AddToExistingProjectAction.name,
-        ExportArchiveAction.name,
-        CreateLabelingJobAction.name,
-    ],
-}
-
-video_actions_dict = {
-    # Data layers
-    VideosProjectAction.name: VideosProjectAction,
-    # Annotation layers
-    BackgroundAction.name: BackgroundAction,
-    BBoxAction.name: BBoxAction,
-    BboxToPolygonAction.name: BboxToPolygonAction,
-    # Video transofrms
-    SplitVideoByDuration.name: SplitVideoByDuration,
-    # Filter and condition layers
-    FilterVideosByObject.name: FilterVideosByObject,
-    FilterVideosByTag.name: FilterVideosByTag,
-    FilterVideoWithoutObjects.name: FilterVideoWithoutObjects,
-    FilterVideoWithoutAnnotation.name: FilterVideoWithoutAnnotation,
-    FilterVideoByDuration.name: FilterVideoByDuration,
-    # Save layers
-    CreateNewProjectAction.name: CreateNewProjectAction,
-    AddToExistingProjectAction.name: AddToExistingProjectAction,
-    ExportArchiveAction.name: ExportArchiveAction,
-    CreateLabelingJobAction.name: CreateLabelingJobAction,
-}
-
-video_actions_legacy_dict = {
-    VideosProjectAction.legacy_name: VideosProjectAction.name,
-    CreateNewProjectAction.legacy_name: CreateNewProjectAction.name,
-    AddToExistingProjectAction.legacy_name: AddToExistingProjectAction.name,
-    ExportArchiveAction.legacy_name: ExportArchiveAction.name,
-    CreateLabelingJobAction.legacy_name: CreateLabelingJobAction.name,
-}
-
-
-modality_dict = {"images": image_actions_dict, "videos": video_actions_dict}
-modality_list = {"images": image_actions_list, "videos": video_actions_list}
-modality_dict_legacy = {"images": image_actions_legacy_dict, "videos": video_actions_legacy_dict}
-
-actions_dict = modality_dict[g.MODALITY_TYPE]
-actions_list = modality_list[g.MODALITY_TYPE]
-actions_dict_legacy = modality_dict_legacy[g.MODALITY_TYPE]
-
-hidden_actions_dict = {FilteredProjectAction.name: FilteredProjectAction}
+from .Action import (
+    Action,
+    SourceAction,
+    PixelLevelAction,
+    SpatialLevelAction,
+    AnnotationAction,
+    OtherAction,
+    OutputAction,
+    FilterAndConditionAction,
+    NeuralNetworkAction,
+    OtherAugmentationsAction,
+)
+from .actions.input.images_project.images_project import ImagesProjectAction
+from .actions.pixel_level_transformations.anonymize.anonymize import AnonymizeAction
+from .actions.annotation_transforms.approx_vector.approx_vector import ApproxVectorAction
+from .actions.annotation_transforms.background.background import BackgroundAction
+from .actions.annotation_transforms.bbox.bbox import BBoxAction
+from .actions.annotation_transforms.bbox_to_polygon.bbox_to_polygon import BboxToPolygonAction
+from .actions.annotation_transforms.bitwise_masks.bitwise_masks import BitwiseMasksAction
+from .actions.pixel_level_transformations.blur.blur import BlurAction
+from .actions.annotation_transforms.mask_to_lines.mask_to_lines import MaskToLinesAction
+from .actions.annotation_transforms.change_class_color.change_class_color import (
+    ChangeClassColorAction,
+)
+from .actions.pixel_level_transformations.contrast_brightness.contrast_brightness import (
+    ContrastBrightnessAction,
+)
+from .actions.spatial_level_transforms.crop.crop import CropAction
+from .actions.other.dataset.dataset import DatasetAction
+from .actions.annotation_transforms.drop_object_by_class.drop_object_by_class import (
+    DropObjectByClassAction,
+)
+from .actions.annotation_transforms.drop_lines_by_length.drop_lines_by_length import (
+    DropLinesByLengthAction,
+)
+from .actions.annotation_transforms.drop_noise.drop_noise import DropNoiseAction
+from .actions.other.dummy.dummy import DummyAction
+from .actions.annotation_transforms.duplicate_objects.duplicate_objects import (
+    DuplicateObjectsAction,
+)
+from .actions.filters_and_conditions.filter_image_by_object.filter_image_by_object import (
+    FilterImageByObject,
+)
+from .actions.filters_and_conditions.filter_image_by_tag.filter_image_by_tag import FilterImageByTag
+from .actions.annotation_transforms.mask_to_polygon.mask_to_polygon import MaskToPolygonAction
+from .actions.spatial_level_transforms.flip.flip import FlipAction
+from .actions.filters_and_conditions.if_action.if_action import IfAction
+from .actions.spatial_level_transforms.instances_crop.instances_crop import InstancesCropAction
+from .actions.annotation_transforms.line_to_mask.line_to_mask import LineToMaskAction
+from .actions.annotation_transforms.merge_masks.merge_masks import MergeMasksAction
+from .actions.spatial_level_transforms.multiply.multiply import MultiplyAction
+from .actions.pixel_level_transformations.noise.noise import NoiseAction
+from .actions.annotation_transforms.objects_filter.objects_filter import ObjectsFilterAction
+from .actions.annotation_transforms.polygon_to_mask.polygon_to_mask import PolygonToMaskAction
+from .actions.pixel_level_transformations.random_color.random_color import RandomColorsAction
+from .actions.annotation_transforms.rename_classes.rename_classes import RenameClassesAction
+from .actions.annotation_transforms.rasterize.rasterize import RasterizeAction
+from .actions.spatial_level_transforms.resize.resize import ResizeAction
+from .actions.spatial_level_transforms.rotate.rotate import RotateAction
+from .actions.annotation_transforms.skeletonize.skeletonize import SkeletonizeAction
+from .actions.spatial_level_transforms.sliding_window.sliding_window import SlidingWindowAction
+from .actions.annotation_transforms.split_masks.split_masks import SplitMasksAction
+from .actions.annotation_transforms.image_tag.image_tag import ImageTagAction
+from .actions.output.export_archive.export_archive import ExportArchiveAction
+from .actions.output.export_archive_with_masks.export_archive_with_masks import (
+    ExportArchiveWithMasksAction,
+)
+from .actions.output.create_new_project.create_new_project import CreateNewProjectAction
+from .actions.output.add_to_existing_project.add_to_existing_project import (
+    AddToExistingProjectAction,
+)
+from .actions.filters_and_conditions.filter_images_without_objects.filter_images_without_objects import (
+    FilterImageWithoutObjects,
+)
+from .actions.output.copy_annotations.copy_annotations import (
+    CopyAnnotationsAction,
+)
+
+# Neural networks
+from .actions.neural_networks.deploy_yolov8.deploy_yolov8 import DeployYOLOV8Action
+from .actions.neural_networks.apply_nn_inference.apply_nn_inference import ApplyNNInferenceAction
+
+# Video
+from .actions.input.videos_project.videos_project import VideosProjectAction
+from .actions.filters_and_conditions.filter_videos_without_objects.filter_videos_without_objects import (
+    FilterVideoWithoutObjects,
+)
+from .actions.filters_and_conditions.filter_videos_without_annotation.filter_videos_without_annotation import (
+    FilterVideoWithoutAnnotation,
+)
+from .actions.filters_and_conditions.filter_videos_by_duration.filter_videos_by_duration import (
+    FilterVideoByDuration,
+)
+from .actions.annotation_transforms.split_videos_by_duration.split_videos_by_duration import (
+    SplitVideoByDuration,
+)
+from .actions.filters_and_conditions.filter_videos_by_objects.filter_videos_by_objects import (
+    FilterVideosByObject,
+)
+from .actions.filters_and_conditions.filter_videos_by_tags.filter_videos_by_tags import (
+    FilterVideosByTag,
+)
+
+
+# ---
+
+# Labeling job
+from .actions.input.input_labeling_job.input_labeling_job import InputLabelingJobAction
+from .actions.output.create_labeling_job.create_labeling_job import CreateLabelingJobAction
+
+# New
+from .actions.input.filtered_project.filtered_project import FilteredProjectAction
+from .actions.other.move.move import MoveAction
+from .actions.other_augs.pixelate.pixelate import PixelateAction
+
+import src.globals as g
+
+SOURCE_ACTIONS = "Input"
+# TRANSFORMATION_ACTIONS = "Transformation actions"
+PIXEL_LEVEL_TRANSFORMS = "Pixel-level transforms"
+SPATIAL_LEVEL_TRANSFORMS = "Spatial-level transforms"
+ANNOTATION_TRANSFORMS = "Annotation transforms"
+OTHER = "Other"
+SAVE_ACTIONS = "Output"
+FILTERS_AND_CONDITIONS = "Filters and conditions"
+NEURAL_NETWORKS = "Neural networks"
+OTHER_AUGMENTATIONS = "Other Augmentations"
+# Video specific
+VIDEO_TRANSFORMS = "Video transforms"
+# ---
+
+image_actions_list = {
+    SOURCE_ACTIONS: [
+        ImagesProjectAction.name,
+        InputLabelingJobAction.name,
+        # FilteredProjectAction.name,
+    ],
+    PIXEL_LEVEL_TRANSFORMS: [
+        AnonymizeAction.name,
+        BlurAction.name,
+        ContrastBrightnessAction.name,
+        NoiseAction.name,
+        RandomColorsAction.name,
+    ],
+    SPATIAL_LEVEL_TRANSFORMS: [
+        CropAction.name,
+        FlipAction.name,
+        InstancesCropAction.name,
+        MultiplyAction.name,
+        ResizeAction.name,
+        RotateAction.name,
+        SlidingWindowAction.name,
+    ],
+    OTHER_AUGMENTATIONS: [PixelateAction.name],
+    ANNOTATION_TRANSFORMS: [
+        ApproxVectorAction.name,
+        BackgroundAction.name,
+        BBoxAction.name,
+        BboxToPolygonAction.name,
+        MaskToLinesAction.name,
+        BitwiseMasksAction.name,
+        ChangeClassColorAction.name,
+        DropObjectByClassAction.name,
+        DropLinesByLengthAction.name,
+        DropNoiseAction.name,
+        DuplicateObjectsAction.name,
+        MaskToPolygonAction.name,
+        LineToMaskAction.name,
+        MergeMasksAction.name,
+        ObjectsFilterAction.name,
+        PolygonToMaskAction.name,
+        RasterizeAction.name,
+        RenameClassesAction.name,
+        SkeletonizeAction.name,
+        SplitMasksAction.name,
+        ImageTagAction.name,
+    ],
+    FILTERS_AND_CONDITIONS: [
+        FilterImageByObject.name,
+        FilterImageByTag.name,
+        FilterImageWithoutObjects.name,
+        IfAction.name,
+    ],
+    NEURAL_NETWORKS: [DeployYOLOV8Action.name, ApplyNNInferenceAction.name],
+    OTHER: [DatasetAction.name, DummyAction.name, MoveAction.name],
+    SAVE_ACTIONS: [
+        CreateNewProjectAction.name,
+        AddToExistingProjectAction.name,
+        ExportArchiveAction.name,
+        ExportArchiveWithMasksAction.name,
+        CopyAnnotationsAction.name,
+        CreateLabelingJobAction.name,
+    ],
+}
+
+# Image Actions
+image_actions_dict = {
+    # Data layers
+    ImagesProjectAction.name: ImagesProjectAction,
+    InputLabelingJobAction.name: InputLabelingJobAction,
+    # FilteredProjectAction.name: FilteredProjectAction,
+    # Pixel-level transforms layers
+    AnonymizeAction.name: AnonymizeAction,
+    BlurAction.name: BlurAction,
+    ContrastBrightnessAction.name: ContrastBrightnessAction,
+    NoiseAction.name: NoiseAction,
+    RandomColorsAction.name: RandomColorsAction,
+    # Spatial-level transform layers
+    CropAction.name: CropAction,
+    FlipAction.name: FlipAction,
+    InstancesCropAction.name: InstancesCropAction,
+    MultiplyAction.name: MultiplyAction,
+    ResizeAction.name: ResizeAction,
+    RotateAction.name: RotateAction,
+    SlidingWindowAction.name: SlidingWindowAction,
+    # Other Augmentations
+    PixelateAction.name: PixelateAction,
+    # Annotation layers
+    ApproxVectorAction.name: ApproxVectorAction,
+    BackgroundAction.name: BackgroundAction,
+    BBoxAction.name: BBoxAction,
+    BboxToPolygonAction.name: BboxToPolygonAction,
+    MaskToLinesAction.name: MaskToLinesAction,
+    BitwiseMasksAction.name: BitwiseMasksAction,
+    ChangeClassColorAction.name: ChangeClassColorAction,
+    DropObjectByClassAction.name: DropObjectByClassAction,
+    DropLinesByLengthAction.name: DropLinesByLengthAction,
+    DropNoiseAction.name: DropNoiseAction,
+    DuplicateObjectsAction.name: DuplicateObjectsAction,
+    MaskToPolygonAction.name: MaskToPolygonAction,
+    LineToMaskAction.name: LineToMaskAction,
+    MergeMasksAction.name: MergeMasksAction,
+    ObjectsFilterAction.name: ObjectsFilterAction,
+    PolygonToMaskAction.name: PolygonToMaskAction,
+    RasterizeAction.name: RasterizeAction,
+    RenameClassesAction.name: RenameClassesAction,
+    SkeletonizeAction.name: SkeletonizeAction,
+    SplitMasksAction.name: SplitMasksAction,
+    ImageTagAction.name: ImageTagAction,
+    # Filters and conditions
+    FilterImageByObject.name: FilterImageByObject,
+    FilterImageByTag.name: FilterImageByTag,
+    FilterImageWithoutObjects.name: FilterImageWithoutObjects,
+    IfAction.name: IfAction,
+    # Neural Networks
+    DeployYOLOV8Action.name: DeployYOLOV8Action,
+    ApplyNNInferenceAction.name: ApplyNNInferenceAction,
+    # Other layers
+    DatasetAction.name: DatasetAction,
+    DummyAction.name: DummyAction,
+    MoveAction.name: MoveAction,
+    # Save layers
+    CreateNewProjectAction.name: CreateNewProjectAction,
+    AddToExistingProjectAction.name: AddToExistingProjectAction,
+    ExportArchiveAction.name: ExportArchiveAction,
+    ExportArchiveWithMasksAction.name: ExportArchiveWithMasksAction,
+    CopyAnnotationsAction.name: CopyAnnotationsAction,
+    CreateLabelingJobAction.name: CreateLabelingJobAction,
+}
+
+image_actions_legacy_dict = {
+    ImagesProjectAction.legacy_name: ImagesProjectAction.name,
+    ApplyNNInferenceAction.legacy_name: ApplyNNInferenceAction.name,
+    BboxToPolygonAction.legacy_name: BboxToPolygonAction.name,
+    ChangeClassColorAction.legacy_name: ChangeClassColorAction.name,
+    DropObjectByClassAction.legacy_name: DropObjectByClassAction.name,
+    ImageTagAction.legacy_name: ImageTagAction.name,
+    LineToMaskAction.legacy_name: LineToMaskAction.name,
+    MaskToLinesAction.legacy_name: MaskToLinesAction.name,
+    MaskToPolygonAction.legacy_name: MaskToPolygonAction.name,
+    MergeMasksAction.legacy_name: MergeMasksAction.name,
+    PolygonToMaskAction.legacy_name: PolygonToMaskAction.name,
+    RenameClassesAction.legacy_name: RenameClassesAction.name,
+    AddToExistingProjectAction.legacy_name: AddToExistingProjectAction.name,
+    CreateLabelingJobAction.legacy_name: InputLabelingJobAction.name,
+    CreateNewProjectAction.legacy_name: CreateNewProjectAction.name,
+    ExportArchiveAction.legacy_name: ExportArchiveAction.name,
+    ExportArchiveWithMasksAction.legacy_name: ExportArchiveWithMasksAction.name,
+}
+
+video_actions_list = {
+    SOURCE_ACTIONS: [VideosProjectAction.name],
+    ANNOTATION_TRANSFORMS: [
+        BackgroundAction.name,
+        BBoxAction.name,
+        BboxToPolygonAction.name,
+    ],
+    VIDEO_TRANSFORMS: [SplitVideoByDuration.name],
+    FILTERS_AND_CONDITIONS: [
+        FilterVideosByObject.name,
+        FilterVideosByTag.name,
+        FilterVideoWithoutObjects.name,
+        FilterVideoWithoutAnnotation.name,
+        FilterVideoByDuration.name,
+    ],
+    SAVE_ACTIONS: [
+        CreateNewProjectAction.name,
+        AddToExistingProjectAction.name,
+        ExportArchiveAction.name,
+        CreateLabelingJobAction.name,
+    ],
+}
+
+video_actions_dict = {
+    # Data layers
+    VideosProjectAction.name: VideosProjectAction,
+    # Annotation layers
+    BackgroundAction.name: BackgroundAction,
+    BBoxAction.name: BBoxAction,
+    BboxToPolygonAction.name: BboxToPolygonAction,
+    # Video transofrms
+    SplitVideoByDuration.name: SplitVideoByDuration,
+    # Filter and condition layers
+    FilterVideosByObject.name: FilterVideosByObject,
+    FilterVideosByTag.name: FilterVideosByTag,
+    FilterVideoWithoutObjects.name: FilterVideoWithoutObjects,
+    FilterVideoWithoutAnnotation.name: FilterVideoWithoutAnnotation,
+    FilterVideoByDuration.name: FilterVideoByDuration,
+    # Save layers
+    CreateNewProjectAction.name: CreateNewProjectAction,
+    AddToExistingProjectAction.name: AddToExistingProjectAction,
+    ExportArchiveAction.name: ExportArchiveAction,
+    CreateLabelingJobAction.name: CreateLabelingJobAction,
+}
+
+video_actions_legacy_dict = {
+    VideosProjectAction.legacy_name: VideosProjectAction.name,
+    CreateNewProjectAction.legacy_name: CreateNewProjectAction.name,
+    AddToExistingProjectAction.legacy_name: AddToExistingProjectAction.name,
+    ExportArchiveAction.legacy_name: ExportArchiveAction.name,
+    CreateLabelingJobAction.legacy_name: CreateLabelingJobAction.name,
+}
+
+
+modality_dict = {"images": image_actions_dict, "videos": video_actions_dict}
+modality_list = {"images": image_actions_list, "videos": video_actions_list}
+modality_dict_legacy = {"images": image_actions_legacy_dict, "videos": video_actions_legacy_dict}
+
+actions_dict = modality_dict[g.MODALITY_TYPE]
+actions_list = modality_list[g.MODALITY_TYPE]
+actions_dict_legacy = modality_dict_legacy[g.MODALITY_TYPE]
+
+hidden_actions_dict = {FilteredProjectAction.name: FilteredProjectAction}